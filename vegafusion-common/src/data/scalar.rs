--- conflicted
+++ resolved
@@ -198,59 +198,6 @@
             }
         })
     }
-<<<<<<< HEAD
-}
-
-pub trait ArrayRefHelpers {
-    fn to_scalar_vec(&self) -> std::result::Result<Vec<ScalarValue>, DataFusionError>;
-
-    fn list_el_to_scalar_vec(&self) -> std::result::Result<Vec<ScalarValue>, DataFusionError>;
-
-    fn list_el_len(&self) -> std::result::Result<usize, DataFusionError>;
-
-    fn list_el_dtype(&self) -> std::result::Result<DataType, DataFusionError>;
-}
-
-impl ArrayRefHelpers for ArrayRef {
-    /// Convert ArrayRef into vector of ScalarValues
-    fn to_scalar_vec(&self) -> std::result::Result<Vec<ScalarValue>, DataFusionError> {
-        (0..self.len())
-            .map(|i| Ok(ScalarValue::try_from_array(self, i)?))
-            .collect::<std::result::Result<Vec<_>, DataFusionError>>()
-    }
-
-    /// Extract Vec<ScalarValue> for single element ListArray (as is stored inside ScalarValue::List(arr))
-    fn list_el_to_scalar_vec(&self) -> std::result::Result<Vec<ScalarValue>, DataFusionError> {
-        let a = self
-            .as_any()
-            .downcast_ref::<ListArray>()
-            .ok_or(DataFusionError::Internal(
-                "list_el_to_scalar_vec called on non-List type".to_string(),
-            ))?;
-        a.value(0).to_scalar_vec()
-    }
-
-    /// Extract length of single element ListArray
-    fn list_el_len(&self) -> std::result::Result<usize, DataFusionError> {
-        let a = self
-            .as_any()
-            .downcast_ref::<ListArray>()
-            .ok_or(DataFusionError::Internal(
-                "list_el_len called on non-List type".to_string(),
-            ))?;
-        Ok(a.value(0).len())
-    }
-
-    /// Extract data type of single element ListArray
-    fn list_el_dtype(&self) -> std::result::Result<DataType, DataFusionError> {
-        let a = self
-            .as_any()
-            .downcast_ref::<ListArray>()
-            .ok_or(DataFusionError::Internal(
-                "list_el_len called on non-List type".to_string(),
-            ))?;
-        Ok(a.value(0).data_type().clone())
-=======
 
     fn negate(&self) -> Self {
         match self {
@@ -266,6 +213,57 @@
             ScalarValue::UInt64(Some(e)) => ScalarValue::Int64(Some(-(*e as i64))),
             _ => self.clone(),
         }
->>>>>>> f268f494
+    }
+}
+
+pub trait ArrayRefHelpers {
+    fn to_scalar_vec(&self) -> std::result::Result<Vec<ScalarValue>, DataFusionError>;
+
+    fn list_el_to_scalar_vec(&self) -> std::result::Result<Vec<ScalarValue>, DataFusionError>;
+
+    fn list_el_len(&self) -> std::result::Result<usize, DataFusionError>;
+
+    fn list_el_dtype(&self) -> std::result::Result<DataType, DataFusionError>;
+}
+
+impl ArrayRefHelpers for ArrayRef {
+    /// Convert ArrayRef into vector of ScalarValues
+    fn to_scalar_vec(&self) -> std::result::Result<Vec<ScalarValue>, DataFusionError> {
+        (0..self.len())
+            .map(|i| Ok(ScalarValue::try_from_array(self, i)?))
+            .collect::<std::result::Result<Vec<_>, DataFusionError>>()
+    }
+
+    /// Extract Vec<ScalarValue> for single element ListArray (as is stored inside ScalarValue::List(arr))
+    fn list_el_to_scalar_vec(&self) -> std::result::Result<Vec<ScalarValue>, DataFusionError> {
+        let a = self
+            .as_any()
+            .downcast_ref::<ListArray>()
+            .ok_or(DataFusionError::Internal(
+                "list_el_to_scalar_vec called on non-List type".to_string(),
+            ))?;
+        a.value(0).to_scalar_vec()
+    }
+
+    /// Extract length of single element ListArray
+    fn list_el_len(&self) -> std::result::Result<usize, DataFusionError> {
+        let a = self
+            .as_any()
+            .downcast_ref::<ListArray>()
+            .ok_or(DataFusionError::Internal(
+                "list_el_len called on non-List type".to_string(),
+            ))?;
+        Ok(a.value(0).len())
+    }
+
+    /// Extract data type of single element ListArray
+    fn list_el_dtype(&self) -> std::result::Result<DataType, DataFusionError> {
+        let a = self
+            .as_any()
+            .downcast_ref::<ListArray>()
+            .ok_or(DataFusionError::Internal(
+                "list_el_len called on non-List type".to_string(),
+            ))?;
+        Ok(a.value(0).data_type().clone())
     }
 }