--- conflicted
+++ resolved
@@ -38,11 +38,7 @@
     pyo3::{
         prelude::*,
         types::{PyList, PyTuple},
-<<<<<<< HEAD
-        PyAny, PyErr, PyObject, PyResult, Python,
-=======
-        Bound, PyAny, PyErr, PyObject, Python,
->>>>>>> 903b2c4c
+        Bound, PyAny, PyErr, PyObject, PyResult, Python,
     },
 };
 
