--- conflicted
+++ resolved
@@ -75,12 +75,9 @@
         ("other/multiple_marks", 560, ["symbol", "date", "price"]),
         ("other/stem_and_leaf", 100, ["samples", "stem", "leaf", "position"]),
         ("other/wilkinson_dot_plot", 21, ["data", "id"]),
-<<<<<<< HEAD
         ("other/parallel_coordinates", 600, ["sepalWidth", "index", "key", "value"]),
         ("other/normed_parallel_coordinates", 600, ["sepalWidth", "minmax_value", "mid"]),
-=======
         ("other/ridgeline_plot", 108, ["Month", "mean_temp", "value"]),
->>>>>>> fadf367b
         ("scatter/binned", 64, ["__count", "bin_maxbins_10_Rotten_Tomatoes_Rating_end"]),
         ("scatter/bubble_plot", 392, ["Name", "Cylinders", "Origin"]),
         ("scatter/connected", 55, ["side", "year", "miles", "gas"]),
